#!/usr/bin/env python3

import argparse
import os
import io
import boto3
import json
import sys
from textractcaller.t_call import Textract_Features, Textract_Types, call_textract
from textractoverlayer.t_overlay import DocumentDimensions, get_bounding_boxes
from textractprettyprinter.t_pretty_print import Pretty_Print_Table_Format, Textract_Pretty_Print, get_string
from textractoverlayer.image_tools import get_filename_from_document
from textracthelper._version import __version__
import textracthelper._version
import logging

logger = logging.getLogger(__name__)

parser = argparse.ArgumentParser()
input_doc_or_example_or_stdin = parser.add_mutually_exclusive_group(required=True)
input_doc_or_example_or_stdin.add_argument("--input-document", help="s3 object (s3://) or file from local filesystem")
input_doc_or_example_or_stdin.add_argument("--example",
                                           dest='use_example',
                                           action='store_true',
                                           help="using the example document to call Textract")
input_doc_or_example_or_stdin.set_defaults(use_example=False)
input_doc_or_example_or_stdin.add_argument("--stdin",
                                           dest='inputfromstdin',
                                           action='store_true',
                                           help="receive JSON from stdin")
input_doc_or_example_or_stdin.set_defaults(inputfromstdin=False)
parser.add_argument(
    "--overlay-document",
    help=
    "point to overlay document when input is --stdin and overlay is requested. Similar to --input-document could be on s3:// or local file",
    type=str)
parser.add_argument(
    "--features",
    nargs='+',
    type=str,
    choices=["FORMS", "TABLES"],
    help="features to call Textract with. Will trigger call to AnalyzeDocument instead of DetectDocumentText")
parser.add_argument("--pretty-print", nargs='+', type=str, choices=["WORDS", "LINES", "FORMS", "TABLES"], help="")
parser.add_argument("--pretty-print-table-format",
                    type=str,
                    choices=[
                        "csv", "plain", "simple", "github", "grid", "fancy_grid", "pipe", "orgtbl", "jira", "presto",
                        "pretty", "psql", "rst", "mediawiki", "moinmoin", "youtrack", "html", "unsafehtml", "latex",
                        "latex_raw", "latex_booktabs", "latex_longtable", "textile", "tsv"
                    ],
                    default='github',
                    help="which format to output the pretty print information to. Only effects FORMS and TABLES")
parser.add_argument("--overlay",
                    nargs='+',
                    type=str,
                    choices=["WORD", "LINE", "FORM", "KEY", "VALUE", "TABLE", "CELL"],
                    help="defines what bounding boxes to draw on the output")
parser.add_argument("--pop-up-overlay-output", dest='showoutput', action='store_true', help="shows image with overlay")
parser.set_defaults(showoutput=False)
<<<<<<< HEAD
parser.add_argument("--overlay-text",
                    dest="showoverlaytext",
                    action="store_true",
                    help="shows image with WORD or LINE text overlay. When both WORD and LINE overlay are specified, WORD text will be overlayed")
parser.set_defaults(showoverlaytext=False)
parser.add_argument("--overlay-confidence",
                    dest='showconfidence',
                    action='store_true',
                    # TODO: Default to showing WORD confidence if --overlay-text not specified?
                    help="shows image with confidence overlay. Only supported for WORD or LINE")
parser.set_defaults(showconfidence=False)                    
parser.add_argument("--overlay-output-folder",
                    type=str,
                    default=None,
                    help="output with bounding boxes to folder")
=======
parser.add_argument("--overlay-output-folder", type=str, default=None, help="output with bounding boxes to folder")
>>>>>>> d7c6488d
parser.add_argument("--version",
                    action='version',
                    version='%(prog)s {version}'.format(version=__version__),
                    help="print version information")
parser.add_argument("--no-stdout", dest='showstdout', action='store_false', help="no output to stdout")
parser.set_defaults(showstdout=True)
show_logs = parser.add_mutually_exclusive_group(required=False)
show_logs.add_argument("-v", dest='showinfo', action='store_true', help=">=INFO level logging output to stderr")
show_logs.set_defaults(showinfo=False)
show_logs.add_argument("-vv", dest='showdebug', action='store_true', help=">=DEBUG level logging output to stderr")
show_logs.set_defaults(showdebug=False)

args = parser.parse_args()
input_document: str = args.input_document
overlay_document: str = args.overlay_document
features_arg = args.features
pretty_print_arg = args.pretty_print
overlay_output_folder = args.overlay_output_folder
overlay_arg = args.overlay
showoutput = args.showoutput
showstdout = args.showstdout
use_example = args.use_example
showdebug = args.showdebug
showinfo = args.showinfo
use_stdin = args.inputfromstdin
show_overlay_text = args.showoverlaytext
show_overlay_confidence = args.showconfidence 
pretty_print_table_format_arg = args.pretty_print_table_format

if showinfo or showdebug:
    formatter = logging.Formatter('%(asctime)s - %(name)s - %(levelname)s - %(message)s')
    handler = logging.StreamHandler()
    handler.setFormatter(formatter)
    handler.setLevel(logging.INFO)
    logger.setLevel(logging.INFO)
    logger.addHandler(handler)
    caller_logger = logging.getLogger('textractcaller')
    caller_logger.propagate = True
    caller_logger.setLevel(logging.INFO)
    caller_logger.addHandler(handler)
    printer_logger = logging.getLogger('textractprettyprinter')
    printer_logger.propagate = True
    printer_logger.setLevel(logging.INFO)
    printer_logger.addHandler(handler)
    logger.info("log level: INFO")

    if showdebug:
        handler.setLevel(logging.DEBUG)
        logger.setLevel(logging.DEBUG)
        caller_logger.setLevel(logging.DEBUG)
        printer_logger.setLevel(logging.DEBUG)
        logger.debug("current log level: DEBUG")

if use_example:
    SCRIPT_DIR = os.path.dirname(os.path.abspath(textracthelper._version.__file__))
    input_document = os.path.join(SCRIPT_DIR, "examples/employmentapp.png")

features = None
if features_arg:
    features = [Textract_Features[x] for x in features_arg]
pretty_print_table_format = Pretty_Print_Table_Format[pretty_print_table_format_arg]
logger.debug(f"pretty_print_table_format: {pretty_print_table_format}")
pretty_print = None
if pretty_print_arg:
    pretty_print = [Textract_Pretty_Print[x] for x in pretty_print_arg]

if overlay_arg:
    overlay = [Textract_Types[x] for x in overlay_arg]
else:
    overlay = list()

exit_code = 0
if input_document and overlay_document:
    print(
        "both --input-document and --overlay-document do not make sense at the moment. --overlay-document is only used with --stdin"
    )
    exit_code = 1
if not use_stdin and pretty_print_arg and "FORMS" in pretty_print_arg and (not features_arg
                                                                           or "FORMS" not in features_arg):
    print("should pretty-print FORMS but is not requested as --features")
    exit_code = 1
if not use_stdin and pretty_print_arg and "TABLES" in pretty_print_arg and (not features_arg
                                                                            or "TABLES" not in features_arg):
    print("should pretty-print TABLES but is not requested as --features")
    exit_code = 1
if not use_stdin and overlay_arg and any([x for x in ["CELL", "TABLE"] if x in overlay_arg
                                          ]) and (not features_arg or "TABLES" not in features_arg):
    print("should overlay TABLE or CELL but is not requested as --features TABLES")
    exit_code = 1
if not use_stdin and showoutput and overlay_arg and any([x for x in ["FORM", "KEY", "VALUE"] if x in overlay_arg
                                                         ]) and (not features_arg or "FORMS" not in features_arg):
    print("should overlay FORM or KEY or VALUE but FORMS not requested as --features FORMS")
    exit_code = 1
if showoutput and not overlay_arg:
    print("asked for --pop-up-overlay-output or --overlay-output-folder, but not --overlay arguments given")
    exit_code = 1
if exit_code > 0:
    exit(1)

logger.debug(f"calling Textract")
if use_stdin:
    doc = json.load(sys.stdin)
    input_document = overlay_document
else:
    doc = call_textract(input_document=input_document, features=features)
logger.debug(f"receivedTextract response")
if showstdout:
    if pretty_print:
        print(get_string(textract_json=doc, output_type=pretty_print, table_format=pretty_print_table_format))
    else:
        print(json.dumps(doc))

logger.debug(f"overlay_output_folder or showoutput: {overlay_output_folder or showoutput}")
if overlay_output_folder or showoutput:
    logger.debug(f"overlay")
    colors = {
        "WORD": (128, 128, 0),
        "LINE": (0, 128, 128),
        "FORM": (128, 0, 128),
        "KEY": (255, 0, 0),
        "VALUE": (0, 255, 255),
        "CELL": (255, 0, 255),
        "TABLE": (255, 255, 0)
    }
    from PIL import Image, ImageDraw, ImageFont
    is_s3_document: bool = False
    s3_bucket: str = ""
    s3_key: str = ""
    if len(input_document) > 7 and input_document.lower().startswith("s3://"):
        is_s3_document = True
        input_document = input_document.replace("s3://", "")
        s3_bucket, s3_key = input_document.split("/", 1)
        print(s3_bucket, s3_key)
    ext: str = ""
    _, ext = os.path.splitext(input_document)

    if is_s3_document:
        s3 = boto3.client('s3')
        o = s3.get_object(Bucket=s3_bucket, Key=s3_key)
        input_bytes = o.get('Body').read()
        f = io.BytesIO(input_bytes)
        image: Image.Image = Image.open(f)
        file_name, suffix = os.path.splitext(os.path.basename(s3_key))
    else:
        image = Image.open(input_document)
        file_name, suffix = os.path.splitext(os.path.basename(input_document))
    rgb_im = image.convert('RGB')
    draw = ImageDraw.Draw(rgb_im)
<<<<<<< HEAD
    document_dimension: DocumentDimensions = DocumentDimensions(
        doc_width=image.size[0], doc_height=image.size[1])
    bounding_box_list = get_bounding_boxes(
        textract_json=doc,
        document_dimensions=document_dimension,
        overlay_features=overlay)

    suppress_line_text_overlay = False
    # use WORD text overlay when both LINE and WORD overlays are specified
    if show_overlay_text and len([x for x in ['WORD', 'LINE'] if x in overlay_arg]) == 2:
        suppress_line_text_overlay = True
    for bbox in bounding_box_list:
        box_color = colors[bbox.box_type.name]
        draw.rectangle(xy=[bbox.xmin, bbox.ymin, bbox.xmax, bbox.ymax],
                       outline=box_color,
                       width=2)
        if show_overlay_text and (
            bbox.box_type.name == 'WORD' or (bbox.box_type.name == 'LINE' and not suppress_line_text_overlay)):
                box_height = round((bbox.ymax - bbox.ymin) * 0.8)
                font = ImageFont.truetype('Roboto-Regular.ttf', size=box_height)
                logger.debug(f"bbox type {bbox.box_type.name}: {bbox.text}, confidence: {bbox.confidence}")
                overlay_text = bbox.text 
                if show_overlay_confidence:
                    overlay_text += f" {bbox.confidence}%"
                draw.text(xy=[bbox.xmin, bbox.ymin - box_height], text=overlay_text, fill=box_color, align='center', font=font)
=======
    document_dimension: DocumentDimensions = DocumentDimensions(doc_width=image.size[0], doc_height=image.size[1])
    bounding_box_list = get_bounding_boxes(textract_json=doc,
                                           document_dimensions=document_dimension,
                                           overlay_features=overlay)
    for bbox in bounding_box_list:
        box_color = colors[bbox.box_type.name]
        draw.rectangle(xy=(bbox.xmin, bbox.ymin, bbox.xmax, bbox.ymax), outline=box_color, width=2)
>>>>>>> d7c6488d

    if showoutput:
        rgb_im.show()
    if overlay_output_folder:
        if not os.path.exists(overlay_output_folder):
            os.makedirs(overlay_output_folder, exist_ok=True)
        file_name, suffix = get_filename_from_document(input_document=input_document)
        output_types = "_".join(overlay_arg)
        output_file_name = os.path.join(overlay_output_folder, f"{file_name}_boxed_{output_types}_{suffix}")
        output_format = suffix[1:]
        if output_format.upper() == "JPG":
            output_format = "JPEG"
        rgb_im.save(output_file_name, output_format)<|MERGE_RESOLUTION|>--- conflicted
+++ resolved
@@ -57,7 +57,6 @@
                     help="defines what bounding boxes to draw on the output")
 parser.add_argument("--pop-up-overlay-output", dest='showoutput', action='store_true', help="shows image with overlay")
 parser.set_defaults(showoutput=False)
-<<<<<<< HEAD
 parser.add_argument("--overlay-text",
                     dest="showoverlaytext",
                     action="store_true",
@@ -69,13 +68,7 @@
                     # TODO: Default to showing WORD confidence if --overlay-text not specified?
                     help="shows image with confidence overlay. Only supported for WORD or LINE")
 parser.set_defaults(showconfidence=False)                    
-parser.add_argument("--overlay-output-folder",
-                    type=str,
-                    default=None,
-                    help="output with bounding boxes to folder")
-=======
 parser.add_argument("--overlay-output-folder", type=str, default=None, help="output with bounding boxes to folder")
->>>>>>> d7c6488d
 parser.add_argument("--version",
                     action='version',
                     version='%(prog)s {version}'.format(version=__version__),
@@ -224,13 +217,10 @@
         file_name, suffix = os.path.splitext(os.path.basename(input_document))
     rgb_im = image.convert('RGB')
     draw = ImageDraw.Draw(rgb_im)
-<<<<<<< HEAD
-    document_dimension: DocumentDimensions = DocumentDimensions(
-        doc_width=image.size[0], doc_height=image.size[1])
-    bounding_box_list = get_bounding_boxes(
-        textract_json=doc,
-        document_dimensions=document_dimension,
-        overlay_features=overlay)
+    document_dimension: DocumentDimensions = DocumentDimensions(doc_width=image.size[0], doc_height=image.size[1])
+    bounding_box_list = get_bounding_boxes(textract_json=doc,
+                                           document_dimensions=document_dimension,
+                                           overlay_features=overlay)
 
     suppress_line_text_overlay = False
     # use WORD text overlay when both LINE and WORD overlays are specified
@@ -238,9 +228,7 @@
         suppress_line_text_overlay = True
     for bbox in bounding_box_list:
         box_color = colors[bbox.box_type.name]
-        draw.rectangle(xy=[bbox.xmin, bbox.ymin, bbox.xmax, bbox.ymax],
-                       outline=box_color,
-                       width=2)
+        draw.rectangle(xy=(bbox.xmin, bbox.ymin, bbox.xmax, bbox.ymax), outline=box_color, width=2)
         if show_overlay_text and (
             bbox.box_type.name == 'WORD' or (bbox.box_type.name == 'LINE' and not suppress_line_text_overlay)):
                 box_height = round((bbox.ymax - bbox.ymin) * 0.8)
@@ -250,15 +238,6 @@
                 if show_overlay_confidence:
                     overlay_text += f" {bbox.confidence}%"
                 draw.text(xy=[bbox.xmin, bbox.ymin - box_height], text=overlay_text, fill=box_color, align='center', font=font)
-=======
-    document_dimension: DocumentDimensions = DocumentDimensions(doc_width=image.size[0], doc_height=image.size[1])
-    bounding_box_list = get_bounding_boxes(textract_json=doc,
-                                           document_dimensions=document_dimension,
-                                           overlay_features=overlay)
-    for bbox in bounding_box_list:
-        box_color = colors[bbox.box_type.name]
-        draw.rectangle(xy=(bbox.xmin, bbox.ymin, bbox.xmax, bbox.ymax), outline=box_color, width=2)
->>>>>>> d7c6488d
 
     if showoutput:
         rgb_im.show()
