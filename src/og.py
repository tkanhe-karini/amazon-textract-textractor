import json
from tabulate import tabulate
from helper import FileHelper
from ta import TextAnalyzer, TextMedicalAnalyzer, TextTranslater
from trp import *


class OutputGenerator:
    def __init__(self, response, fileName, forms, tables):
        self.response = response
        self.fileName = fileName
        self.forms = forms
        self.tables = tables

        self.document = Document(self.response)

    def _outputWords(self, page, p):
        csvData = []
        for line in page.lines:
            for word in line.words:
                csvItem = []
                csvItem.append(word.id)
                if (word.text):
                    csvItem.append(word.text)
                else:
                    csvItem.append("")
                csvData.append(csvItem)
        csvFieldNames = ['Word-Id', 'Word-Text']
        FileHelper.writeCSV("{}-page-{}-words.csv".format(self.fileName, p),
                            csvFieldNames, csvData)

    def _outputText(self, page, p):
        text = page.text
        FileHelper.writeToFile("{}-page-{}-text.txt".format(self.fileName, p),
                               text)

        textInReadingOrder = page.getTextInReadingOrder()
        FileHelper.writeToFile(
            "{}-page-{}-text-inreadingorder.txt".format(self.fileName, p),
            textInReadingOrder)

    def _outputForm(self, page, p):
        csvData = []
        for field in page.form.fields:
            csvItem = []
            if (field.key):
                csvItem.append(field.key.text)
                csvItem.append(field.key.confidence)
            else:
                csvItem.append("")
                csvItem.append("")
            if (field.value):
                csvItem.append(field.value.text)
                csvItem.append(field.value.confidence)
            else:
                csvItem.append("")
                csvItem.append("")
            csvData.append(csvItem)
        csvFieldNames = ['Key', 'KeyConfidence', 'Value', 'ValueConfidence']
        FileHelper.writeCSV("{}-page-{}-forms.csv".format(self.fileName, p),
                            csvFieldNames, csvData)

    def _outputTable(self, page, p):

        csvData = []
        for table in page.tables:
            csvRow = []
            csvRow.append("Table")
            csvData.append(csvRow)
            for row in table.rows:
                csvRow = []
                for cell in row.cells:
                    csvRow.append(cell.text)
                csvData.append(csvRow)
            csvData.append([])
            csvData.append([])

        FileHelper.writeCSVRaw(
            "{}-page-{}-tables.csv".format(self.fileName, p), csvData)

    def _outputTablePretty(self, page, p, table_format='github'):
        for table_number, table in enumerate(page.tables):
            rows_list = list()
            for row in table.rows:
                one_row = list()
                for cell in row.cells:
                    one_row = one_row + [cell.text]
                rows_list.append(one_row)
            pretty_table = tabulate(rows_list, tablefmt=table_format)
            FileHelper.writeToFile(
                "{}-page-{}-table-{}-tables-pretty.txt".format(
                    self.fileName, p, table_number), pretty_table)

    def run(self):

        if (not self.document.pages):
            return

        FileHelper.writeToFile("{}-response.json".format(self.fileName),
                               json.dumps(self.response))

        print("Total Pages in Document: {}".format(len(self.document.pages)))

        p = 1
        for page in self.document.pages:

            FileHelper.writeToFile(
                "{}-page-{}-response.json".format(self.fileName, p),
                json.dumps(page.blocks))

            self._outputWords(page, p)

            self._outputText(page, p)

            if (self.forms):
                self._outputForm(page, p)

            if (self.tables):
                self._outputTable(page, p)
                self._outputTablePretty(page, p)

            p = p + 1

    def _insights(self, start, subText, sentiment, syntax, entities,
                  keyPhrases, ta):
        # Sentiment
        dsentiment = ta.getSentiment(subText)
        dsentimentRow = []
        dsentimentRow.append(dsentiment["Sentiment"])
        sentiment.append(dsentimentRow)

        # Syntax
        dsyntax = ta.getSyntax(subText)
        for dst in dsyntax['SyntaxTokens']:
            dsyntaxRow = []
            dsyntaxRow.append(dst["PartOfSpeech"]["Tag"])
            dsyntaxRow.append(dst["PartOfSpeech"]["Score"])
            dsyntaxRow.append(dst["Text"])
            dsyntaxRow.append(int(dst["BeginOffset"]) + start)
            dsyntaxRow.append(int(dst["EndOffset"]) + start)
            syntax.append(dsyntaxRow)

        # Entities
        dentities = ta.getEntities(subText)
        for dent in dentities['Entities']:
            dentitiesRow = []
            dentitiesRow.append(dent["Type"])
            dentitiesRow.append(dent["Text"])
            dentitiesRow.append(dent["Score"])
            dentitiesRow.append(int(dent["BeginOffset"]) + start)
            dentitiesRow.append(int(dent["EndOffset"]) + start)
            entities.append(dentitiesRow)

        # Key Phrases
        dkeyPhrases = ta.getKeyPhrases(subText)
        for dkphrase in dkeyPhrases['KeyPhrases']:
            dkeyPhrasesRow = []
            dkeyPhrasesRow.append(dkphrase["Text"])
            dkeyPhrasesRow.append(dkphrase["Score"])
            dkeyPhrasesRow.append(int(dkphrase["BeginOffset"]) + start)
            dkeyPhrasesRow.append(int(dkphrase["EndOffset"]) + start)
            keyPhrases.append(dkeyPhrasesRow)

    def _medicalInsights(self, start, subText, medicalEntities, phi, tma):
        # Entities
        dentities = tma.getMedicalEntities(subText)
        for dent in dentities['Entities']:
            dentitiesRow = []
            dentitiesRow.append(dent["Text"])
            dentitiesRow.append(dent["Type"])
            dentitiesRow.append(dent["Category"])
            dentitiesRow.append(dent["Score"])
            dentitiesRow.append(int(dent["BeginOffset"]) + start)
            dentitiesRow.append(int(dent["EndOffset"]) + start)
            medicalEntities.append(dentitiesRow)

        phi.extend(tma.getPhi(subText))

    def _generateInsightsPerDocument(self, page, p, insights, medicalInsights,
                                     translate, ta, tma, tt):

        maxLen = 2000

        text = page.text

        start = 0
        sl = len(text)

        sentiment = []
        syntax = []
        entities = []
        keyPhrases = []
        medicalEntities = []
        phi = []
        translation = ""

        while (start < sl):
            end = start + maxLen
            if (end > sl):
                end = sl

            subText = text[start:end]

            if (insights):
                self._insights(start, text, sentiment, syntax, entities,
                               keyPhrases, ta)

            if (medicalInsights):
                self._medicalInsights(start, text, medicalEntities, phi, tma)

            if (translate):
                translation = translation + tt.getTranslation(subText) + "\n"

            start = end

        if (insights):
            FileHelper.writeCSV(
                "{}-page-{}-insights-sentiment.csv".format(self.fileName, p),
                ["Sentiment"], sentiment)
            FileHelper.writeCSV(
                "{}-page-{}-insights-entities.csv".format(self.fileName, p),
                ["Type", "Text", "Score", "BeginOffset", "EndOffset"],
                entities)
            FileHelper.writeCSV(
                "{}-page-{}-insights-syntax.csv".format(self.fileName, p), [
                    "PartOfSpeech-Tag", "PartOfSpeech-Score", "Text",
                    "BeginOffset", "EndOffset"
                ], syntax)
            FileHelper.writeCSV(
                "{}-page-{}-insights-keyPhrases.csv".format(self.fileName, p),
                ["Text", "Score", "BeginOffset", "EndOffset"], keyPhrases)

        if (medicalInsights):
            FileHelper.writeCSV(
                "{}-page-{}-medical-insights-entities.csv".format(
                    self.fileName, p), [
                        "Text", "Type", "Category", "Score", "BeginOffset",
                        "EndOffset"
                    ], medicalEntities)

            FileHelper.writeToFile(
                "{}-page-{}-medical-insights-phi.json".format(
                    self.fileName, p), json.dumps(phi))

        if (translate):
            FileHelper.writeToFile(
                "{}-page-{}-text-translation.txt".format(self.fileName, p),
                translation)

    def generateInsights(self, insights, medicalInsights, translate,
                         awsRegion):

        print("Generating insights...")

        if (not self.document.pages):
            return

        ta = TextAnalyzer('en', awsRegion)
        tma = TextMedicalAnalyzer(awsRegion)

        tt = None
<<<<<<< HEAD
        if (translate):
            tt = TextTranslater('en', translate, awsRegion)
=======
        if(translate):
            tt = TextTranslater('auto', translate, awsRegion)
>>>>>>> 2ea94e09

        p = 1
        for page in self.document.pages:
            self._generateInsightsPerDocument(page, p, insights,
                                              medicalInsights, translate, ta,
                                              tma, tt)
            p = p + 1<|MERGE_RESOLUTION|>--- conflicted
+++ resolved
@@ -259,13 +259,8 @@
         tma = TextMedicalAnalyzer(awsRegion)
 
         tt = None
-<<<<<<< HEAD
         if (translate):
-            tt = TextTranslater('en', translate, awsRegion)
-=======
-        if(translate):
             tt = TextTranslater('auto', translate, awsRegion)
->>>>>>> 2ea94e09
 
         p = 1
         for page in self.document.pages:
