.DS_Store
__pycache__
# Byte-compiled / optimized / DLL files
__pycache__/
*.py[cod]
*$py.class

# C extensions
*.so

# Distribution / packaging
.Python
env/
build/
develop-eggs/
dist/
downloads/
eggs/
.eggs/
lib/
lib64/
parts/
sdist/
var/
wheels/
*.egg-info/
.installed.cfg
*.egg

# PyInstaller
#  Usually these files are written by a python script from a template
#  before PyInstaller builds the exe, so as to inject date/other infos into it.
*.manifest
*.spec

# Installer logs
pip-log.txt
pip-delete-this-directory.txt

.idea/*

# Unit test / coverage reports
htmlcov/
.tox/
.coverage
.coverage.*
.cache
nosetests.xml
coverage.xml
*.cover
.hypothesis/
.pytest_cache/

# Translations
*.mo
*.pot

# Django stuff:
*.log
local_settings.py

# Flask stuff:
instance/
.webassets-cache

# Scrapy stuff:
.scrapy

# Sphinx documentation
docs/_build/

# PyBuilder
target/

# Jupyter Notebook
.ipynb_checkpoints

# pyenv
.python-version

# celery beat schedule file
celerybeat-schedule

# SageMath parsed files
*.sage.py

# dotenv
.env

# virtualenv
.venv
venv/
ENV/

# Spyder project settings
.spyderproject
.spyproject

# Rope project settings
.ropeproject

# mkdocs documentation
/site

# mypy
.mypy_cache/

# remove test with fixed input-document locations on S3 till we add a Textract and S3 mock
test_local*

share/python-wheels/
*.egg-info/
.installed.cfg
*.egg
MANIFEST
.#

<<<<<<< HEAD
.dir-locals.el 
=======
.dir-locals.el
>>>>>>> 48c2419a
<|MERGE_RESOLUTION|>--- conflicted
+++ resolved
@@ -115,8 +115,4 @@
 MANIFEST
 .#
 
-<<<<<<< HEAD
-.dir-locals.el 
-=======
-.dir-locals.el
->>>>>>> 48c2419a
+.dir-locals.el 