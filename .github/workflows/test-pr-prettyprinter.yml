# Controls when the action will run. Triggers the workflow on push or pull request
# events but only for the main branch and changes in folder src-python
name: Test-Pull-Request-PrettyPrinter
on:
<<<<<<< HEAD
  pull_request_target:
    branches: [master]
    types: [assigned, opened, synchronize, reopened]
=======
  pull_request:
>>>>>>> b07bed5e
    paths:
      - prettyprinter

  workflow_dispatch: {}

# Run the tests
jobs:
  build:
    runs-on: ubuntu-latest
    strategy:
      matrix:
        python-version: ["3.8", "3.9", "3.10", "3.11"]
    defaults:
      run:
        working-directory: ./prettyprinter

    steps:
      # Checks out the repository
      - uses: actions/checkout@v3
      - name: Set up Python ${{ matrix.python-version }}
        uses: actions/setup-python@v4
        with:
          python-version: ${{ matrix.python-version }}
          ref: ${{ github.event.pull_request.head.ref }}
          repository: ${{ github.event.pull_request.head.repo.full_name }}

      # Install package locally
      - name: Install package
        run: python -m pip install -e .

      # Install dev dependencies
      - name: Install dependencies
        run: |
          python -m pip install --upgrade pip
          python -m pip install pytest
      # Run tests
      - name: Test
        run: pytest<|MERGE_RESOLUTION|>--- conflicted
+++ resolved
@@ -2,13 +2,7 @@
 # events but only for the main branch and changes in folder src-python
 name: Test-Pull-Request-PrettyPrinter
 on:
-<<<<<<< HEAD
-  pull_request_target:
-    branches: [master]
-    types: [assigned, opened, synchronize, reopened]
-=======
   pull_request:
->>>>>>> b07bed5e
     paths:
       - prettyprinter
 
