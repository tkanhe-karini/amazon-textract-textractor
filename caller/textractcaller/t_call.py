from typing import Union, List, Optional
from enum import Enum
import os
from dataclasses import dataclass, field
import boto3
import time
import logging
import json


class Textract_Features(Enum):
    FORMS = 1
    TABLES = 2
    QUERIES = 3
    SIGNATURES = 4
    LAYOUT = 5


Textract_Types = Enum(
    "Textract_Types",
    ["WORD", "LINE", "TABLE", "CELL", "KEY", "VALUE", "FORM", "QUERIES", "LAYOUT"],
)


class Textract_API(Enum):
    ANALYZE = 1
    DETECT = 2
    EXPENSE = 3
    LENDING = 4


class Textract_Call_Mode(Enum):
    FORCE_SYNC = 1
    FORCE_ASYNC = 2
    DEFAULT = 3


logger = logging.getLogger(__name__)


@dataclass
class NotificationChannel:
    def __init__(self, role_arn: str, sns_topic_arn: str):
        if not role_arn and not sns_topic_arn:
            raise ValueError("both role_arn and sns_topic_arn have to be specified")
        self.role_arn = role_arn
        self.sns_topic_arn = sns_topic_arn

    def get_dict(self):
        return {"SNSTopicArn": self.sns_topic_arn, "RoleArn": self.role_arn}


@dataclass
class OutputConfig:
    def __init__(self, s3_bucket: str, s3_prefix: str):
        if not s3_bucket and not s3_prefix:
            raise ValueError("both s3_bucket and s3_prefix have to be specified")
        self.s3_bucket = s3_bucket
        self.s3_prefix = s3_prefix

    def get_dict(self):
        return {"S3Bucket": self.s3_bucket, "S3Prefix": self.s3_prefix}


@dataclass
class DocumentLocation:
    def __init__(self, s3_bucket: str, s3_prefix: str, version: str = ""):
        if not s3_bucket and not s3_prefix:
            raise ValueError("both s3_bucket and s3_prefix have to be specified")
        self.s3_bucket = s3_bucket
        self.s3_prefix = s3_prefix
        self.s3_version = version

    def get_dict(self):
        return_value = {"S3Object": {"Bucket": self.s3_bucket, "Name": self.s3_prefix}}
        if self.s3_version:
            return_value["S3Object"]["Version"] = self.s3_version
        return return_value


@dataclass
class Query:
    text: str
    alias: str = ""
    pages: List[str] = field(default_factory=list)

    def get_dict(self):
        return_dict: dict = {"Text": self.text}
        if self.alias:
            return_dict["Alias"] = self.alias
        if self.pages:
            return_dict["Pages"] = self.pages  # type: ignore
        return return_dict


@dataclass
class QueriesConfig:
    queries: List[Query]

    def get_dict(self):
        if self.queries:
            return {"Queries": [x.get_dict() for x in self.queries]}
        else:
            return {}


@dataclass
class Adapter:
    adapter_id: str
    version: str
    pages: List[str] = field(default_factory=list)

    def get_dict(self):
        return_dict: dict = {"AdapterId": self.adapter_id}
        if self.version:
            return_dict["Version"] = self.version
        if self.pages:
            return_dict["Pages"] = self.pages  # type: ignore
        return return_dict


@dataclass
class AdaptersConfig:
    adapters: List[Adapter]

    def get_dict(self):
        if self.adapters:
            return {"Adapters": [x.get_dict() for x in self.adapters]}
        else:
            return {}


@dataclass
class Document:
    def __init__(
        self,
        byte_data: bytes = b"",
        s3_bucket: str = "",
        s3_prefix: str = "",
        version: str = "",
    ):
        if byte_data and s3_bucket:
            raise ValueError("only one allowed, byte_data or s3_bucket")
        if not byte_data and not (s3_bucket and s3_prefix):
            raise ValueError(
                "when not passing in byte_data, have to specify both s3_bucket and s3_prefix"
            )
        self.byte_data = byte_data
        self.s3_bucket = s3_bucket
        self.s3_prefix = s3_prefix
        self.s3_version = version

    def get_dict(self):
        if self.byte_data:
            return {"Bytes": self.byte_data}
        else:
            return_value = {
                "S3Object": {"Bucket": self.s3_bucket, "Name": self.s3_prefix}
            }
            if self.s3_version:
                return_value["S3Object"]["Version"] = self.s3_version
            return return_value


only_async_suffixes = [".pdf"]
tiff_suffixes = [".tiff", ".tif"]
sync_suffixes = [".png", ".jpg", ".jpeg"] + tiff_suffixes
supported_suffixes = only_async_suffixes + sync_suffixes


def is_tiff(filename: str) -> bool:
    _, suffix = os.path.splitext(filename)
    if suffix in tiff_suffixes:
        return True
    return False


def generate_request_params(
    document_location: Optional[DocumentLocation] = None,
    document: Optional[Document] = None,
    features: Optional[List[Textract_Features]] = None,
    queries_config: Optional[QueriesConfig] = None,
    adapters_config: Optional[AdaptersConfig] = None,
    client_request_token: str = "",
    job_tag: str = "",
    notification_channel: Optional[NotificationChannel] = None,
    output_config: Optional[OutputConfig] = None,
    kms_key_id: str = "",
) -> dict:
    params = {}
    if document_location and document:
        raise ValueError("Only one at a time, documentat_location or document")
    if document_location:
        params["DocumentLocation"] = document_location.get_dict()
    if document:
        params["Document"] = document.get_dict()
    if features:
        params["FeatureTypes"] = [x.name for x in features]
        if Textract_Features.QUERIES in features and not queries_config:
            raise ValueError(
                "QUERIES feature requested but not queries_config passed in."
            )
    if queries_config and queries_config.queries:
<<<<<<< HEAD
        params['QueriesConfig'] = queries_config.get_dict()
    if adapters_config and adapters_config.adapters:
        params['AdaptersConfig'] = adapters_config.get_dict()
=======
        params["QueriesConfig"] = queries_config.get_dict()
>>>>>>> 7ca3e74d
    if client_request_token:
        params["ClientRequestToken"] = client_request_token
    if job_tag:
        params["JobTag"] = job_tag
    if notification_channel:
        params["NotificationChannel"] = notification_channel.get_dict()
    if output_config:
        params["OutputConfig"] = output_config.get_dict()
    if kms_key_id:
        params["KMSKeyId"] = kms_key_id
    logger.debug(f"params: {params}")
    return params


def get_job_response(
    job_id: str = "",
    textract_api: Textract_API = Textract_API.DETECT,
    extra_args=None,
    boto3_textract_client=None,
):
    if not boto3_textract_client:
        raise ValueError("Need boto3_textract_client")
    if extra_args == None:
        extra_args = {}
    if textract_api == Textract_API.DETECT:
        return boto3_textract_client.get_document_text_detection(
            JobId=job_id, **extra_args
        )
    elif textract_api == Textract_API.EXPENSE:
        return boto3_textract_client.get_expense_analysis(JobId=job_id, **extra_args)
    else:
        return boto3_textract_client.get_document_analysis(JobId=job_id, **extra_args)


# TODO would like to use a package for that functionality
def get_s3_output_config_keys(
    output_config: OutputConfig, job_id: str, s3_client, subfolder=None
):
    if not output_config or not job_id:
        raise ValueError("no output_config or job_id")
    if not s3_client:
        s3_client = boto3.client("s3")
    if subfolder:
        params = {
            "Bucket": output_config.s3_bucket.strip("/"),
            "Prefix": output_config.s3_prefix.strip("/")
            + "/"
            + job_id
            + "/"
            + subfolder,
        }
    else:
        params = {
            "Bucket": output_config.s3_bucket.strip("/"),
            "Prefix": output_config.s3_prefix.strip("/") + "/" + job_id,
        }
    logger.info(f"s3-params {params}")

    keys = list()
    while True:
        response = s3_client.list_objects_v2(**params)

        keys.extend(
            [
                o["Key"]
                for o in response.get("Contents", [])
                if o["Key"].split("/")[-1].isnumeric()
            ]
        )

        params["ContinuationToken"] = response.get("NextContinuationToken")
        if not params["ContinuationToken"]:
            break

    return [x for x in sorted(keys, key=lambda item: int(item.split("/")[-1]))]


def remove_none(obj):
    if isinstance(obj, (list, tuple, set)):
        return type(obj)(remove_none(x) for x in obj if x is not None)
    elif isinstance(obj, dict):
        return type(obj)(
            (remove_none(k), remove_none(v))
            for k, v in obj.items()
            if k is not None and v is not None
        )
    else:
        return obj


# @mp.profile
# def get_full_json_from_output_config_mem_optimized(output_config: OutputConfig = None,
#                                                    job_id: str = None,
#                                                    s3_client=None) -> dict:
#     import ijson
#     import codecs

#     if not output_config or not job_id:
#         raise ValueError("no output_config or job_id")
#     if not output_config.s3_bucket or not output_config.s3_prefix:
#         raise ValueError("no output_config or job_id")
#     if not s3_client:
#         s3_client = boto3.client("s3")

#     result_value = {'Blocks': []}
#     all_objects = []
#     for key in get_s3_output_config_keys(output_config=output_config, job_id=job_id, s3_client=s3_client):
#         logger.info(f"found keys: {key}")
#         s3_object = s3_client.get_object(Bucket=output_config.s3_bucket, Key=key)
#         body = s3_object['Body']
#         f = codecs.getreader('utf-8')(body)
#         objects = ijson.items(f, 'Blocks.item', use_float=True)
#         # result_value['Blocks'].extend([o for o in objects])
#         all_objects.append(objects)
#         del objects
#     return result_value


def get_full_json_from_output_config(
    output_config: OutputConfig, job_id: str, s3_client=None
) -> dict:
    if not output_config or not job_id:
        raise ValueError("no output_config or job_id")
    if not output_config.s3_bucket or not output_config.s3_prefix:
        raise ValueError("no output_config or job_id")
    if not s3_client:
        s3_client = boto3.client("s3")

    result_value = dict()
    keys = get_s3_output_config_keys(
        output_config=output_config, job_id=job_id, s3_client=s3_client
    )
    for key in keys:
        logger.info(f"found keys: {key}")
        s3_object = s3_client.get_object(Bucket=output_config.s3_bucket, Key=key)
        body = s3_object["Body"]
        body_read = body.read()
        body_decode = body_read.decode("utf-8")
        response = dict(json.loads(body_decode))
        if "Blocks" in result_value:
            result_value["Blocks"].extend(response["Blocks"])
        else:
            result_value = response
    if "NextToken" in result_value:
        del result_value["NextToken"]
    result_value = remove_none(result_value)
    return result_value


def get_full_json_lending_from_output_config(
    output_config: OutputConfig,
    job_id: str,
    s3_client=None,
    subfolder="detailedResponse",
) -> dict:
    if not output_config or not job_id:
        raise ValueError("no output_config or job_id")
    if not output_config.s3_bucket or not output_config.s3_prefix:
        raise ValueError("no output_config or job_id")
    if not s3_client:
        s3_client = boto3.client("s3")

    result_value = dict()
    keys = get_s3_output_config_keys(
        output_config=output_config,
        job_id=job_id,
        s3_client=s3_client,
        subfolder=subfolder,
    )
    for key in keys:
        logger.info(f"found keys: {key}")
        s3_object = s3_client.get_object(Bucket=output_config.s3_bucket, Key=key)
        body = s3_object["Body"]
        body_read = body.read()
        body_decode = body_read.decode("utf-8")
        response = dict(json.loads(body_decode))
        if "Results" in result_value:
            result_value["Results"].extend(response["Results"])
        else:
            result_value = response
    if "NextToken" in result_value:
        del result_value["NextToken"]
    result_value = remove_none(result_value)
    return result_value


def get_full_json_lending(
    job_id: str, boto3_textract_client, job_done_polling_interval=1
) -> dict:
    """returns full json for call, even when response is chunked"""
    logger.debug(f"get_full_json: job_id: {job_id}")
    job_response = boto3_textract_client.get_lending_analysis(JobId=job_id)
    logger.debug(f"job_response for job_id: {job_id}\n{job_response}")
    while job_response["JobStatus"] == "IN_PROGRESS":
        job_response = boto3_textract_client.get_lending_analysis(JobId=job_id)
        time.sleep(job_done_polling_interval)
    if job_response["JobStatus"] == "SUCCEEDED":
        result_value = job_response
        extra_args = {}
        if "NextToken" in result_value:
            extra_args["NextToken"] = job_response["NextToken"]
            del result_value["NextToken"]
        while extra_args:
            job_response = boto3_textract_client.get_lending_analysis(
                JobId=job_id, **extra_args
            )
            if "Results" in result_value:
                result_value["Results"].extend(job_response["Results"])
            if "NextToken" in job_response:
                logger.debug(f"got next token {job_response['NextToken']}")
                extra_args["NextToken"] = job_response["NextToken"]
            else:
                break
        return result_value
    else:
        logger.error(f"{job_response}")
        raise Exception(
            f"job_status not SUCCEEDED. job_status: {job_response['JobStatus']}, message: {job_response['StatusMessage']}"
        )


def get_full_json(
    job_id: str = "",
    textract_api: Textract_API = Textract_API.DETECT,
    boto3_textract_client=None,
    job_done_polling_interval=1,
) -> dict:
    """returns full json for call, even when response is chunked"""
    logger.debug(f"get_full_json: job_id: {job_id}, Textract_API: {textract_api.name}")
    job_response = get_job_response(
        job_id=job_id,
        textract_api=textract_api,
        boto3_textract_client=boto3_textract_client,
    )
    logger.debug(f"job_response for job_id: {job_id}")
    job_status = job_response["JobStatus"]
    while job_status == "IN_PROGRESS":
        job_response = get_job_response(
            job_id=job_id,
            textract_api=textract_api,
            boto3_textract_client=boto3_textract_client,
        )
        job_status = job_response["JobStatus"]
        time.sleep(job_done_polling_interval)
    if job_status == "SUCCEEDED":
        result_value = {}
        extra_args = {}
        while True:
            textract_results = get_job_response(
                job_id=job_id,
                textract_api=textract_api,
                extra_args=extra_args,
                boto3_textract_client=boto3_textract_client,
            )
            if "Blocks" in result_value:
                result_value["Blocks"].extend(textract_results["Blocks"])
            else:
                result_value = textract_results
            if "NextToken" in textract_results:
                logger.debug(f"got next token {textract_results['NextToken']}")
                extra_args["NextToken"] = textract_results["NextToken"]
            else:
                break
        if "NextToken" in result_value:
            del result_value["NextToken"]
        return result_value
    else:
        logger.error(f"{job_response}")
        raise Exception(
            f"job_status not SUCCEEDED. job_status: {job_status}, message: {job_response['StatusMessage']}"
        )


def call_textract_lending(
    input_document: str,
    client_request_token: str = "",
    job_tag: str = "",
    notification_channel: Optional[NotificationChannel] = None,
    output_config: Optional[OutputConfig] = None,
    kms_key_id: str = "",
    return_job_id: bool = False,
    job_done_polling_interval=1,
    boto3_textract_client=None,
):
    if len(input_document) > 7 and input_document.lower().startswith("s3://"):
        s3_bucket, s3_key = input_document.replace("s3://", "").split("/", 1)
    else:
        raise Exception("input_document needs to be an S3 URL.")

    if not boto3_textract_client:
        textract = boto3.client("textract")
    else:
        textract = boto3_textract_client
    params = generate_request_params(
        document_location=DocumentLocation(s3_bucket=s3_bucket, s3_prefix=s3_key),
        output_config=output_config,
        notification_channel=notification_channel,
        kms_key_id=kms_key_id,
        client_request_token=client_request_token,
        job_tag=job_tag,
    )

    submission_status = textract.start_lending_analysis(**params)
    if return_job_id:
        return submission_status
    else:
        return get_full_json_lending(
            submission_status["JobId"],
            boto3_textract_client=textract,
            job_done_polling_interval=job_done_polling_interval,
        )


def call_textract(
    input_document: Union[str, bytes],
    features: Optional[List[Textract_Features]] = None,
    queries_config: Optional[QueriesConfig] = None,
    output_config: Optional[OutputConfig] = None,
    adapters_config: Optional[AdaptersConfig] = None,
    kms_key_id: str = "",
    job_tag: str = "",
    notification_channel: Optional[NotificationChannel] = None,
    client_request_token: str = "",
    return_job_id: bool = False,
    force_async_api: bool = False,
    call_mode: Textract_Call_Mode = Textract_Call_Mode.DEFAULT,
    boto3_textract_client=None,
    job_done_polling_interval=1,
) -> dict:
    """
    calls Textract and returns a response (either full json as string (json.dumps)or the job_id when return_job_id=True)
    In case of TIFF the default is calling sync, so if a multi-page TIFF is
    passed in the caller has to set force_async_api=True or will get
    a botocore.errorfactory.UnsupportedDocumentException

    input_document: points to document on S3 when string starts with s3://
                    points to local file when string does not start with s3://
                    or bytearray when object is in memory
    s3_output_url: s3 output location in the form of s3://<bucket>/<key>
    return_job_id: return job_id instead of full json in case calling functions handles async process flow
    force_async_api: when passing in an image default is to call sync API,
    this forces the async API to be called (input-document has to be on S3)
    client_request_token: passed down to Textract API
    job_tag: passed down to Textract API
    boto_3_textract_client: pass in boto3 client (to overcome missing region in environmnent, e. g.)
    job_done_polling_interval: when using async (pdf document of force_async_api,
    the implementation polls every x seconds (1 second by default))
    returns: dict with either Textract response or async API response (incl. the JobId)
    raises LimitExceededException when receiving LimitExceededException from Textract API.
    Expectation is to handle in calling function
    """
    logger.debug("call_textract")
    if not boto3_textract_client:
        textract = boto3.client("textract")
    else:
        textract = boto3_textract_client
    is_s3_document: bool = False
    s3_bucket = ""
    s3_key = ""
    result_value = {}
    force_sync_api = False
    if call_mode == Textract_Call_Mode.FORCE_SYNC:
        force_sync_api = True
    elif call_mode == Textract_Call_Mode.FORCE_ASYNC:
        force_async_api = True
    if force_async_api and force_sync_api:
        raise ValueError("can not force both, async and sync")
    if isinstance(input_document, str):
        if len(input_document) > 7 and input_document.lower().startswith("s3://"):
            is_s3_document = True
            s3_bucket, s3_key = input_document.replace("s3://", "").split("/", 1)
        ext: str = ""
        _, ext = os.path.splitext(input_document)
        ext = ext.lower()

        is_pdf: bool = ext != None and ext.lower() in only_async_suffixes
        if is_pdf and not is_s3_document:
            raise ValueError("PDF only supported when located on S3")
        if not is_s3_document and force_async_api:
            raise ValueError("when forcing async, document has to be on s3")
        if not is_s3_document and output_config:
            raise ValueError(
                "only can have s3_output_url for async processes with document location on s3"
            )
        if notification_channel and not return_job_id:
            raise ValueError(
                "when submitting notification_channel, has to also expect the job_id as result atm."
            )
        # ASYNC
        if (is_pdf or force_async_api) and is_s3_document and not force_sync_api:
            logger.debug(f"is_pdf or force_async_api and is_s3_document")
            params = generate_request_params(
                document_location=DocumentLocation(
                    s3_bucket=s3_bucket, s3_prefix=s3_key
                ),
                features=features,
                queries_config=queries_config,
                adapters_config=adapters_config,
                output_config=output_config,
                notification_channel=notification_channel,
                kms_key_id=kms_key_id,
                client_request_token=client_request_token,
                job_tag=job_tag,
            )

            if features:
                logger.debug(f"calling start_document_analysis with: {features}")
                textract_api = Textract_API.ANALYZE
                submission_status = textract.start_document_analysis(**params)
            else:
                logger.debug(f"calling start_document_text_detection")
                textract_api = Textract_API.DETECT
                submission_status = textract.start_document_text_detection(**params)
            if submission_status["ResponseMetadata"]["HTTPStatusCode"] == 200:
                if return_job_id:
                    return submission_status
                else:
                    result_value = get_full_json(
                        submission_status["JobId"],
                        textract_api=textract_api,
                        boto3_textract_client=textract,
                        job_done_polling_interval=job_done_polling_interval,
                    )
            else:
                raise Exception(f"Got non-200 response code: {submission_status}")
        # SYNC
        elif ext in sync_suffixes or force_sync_api:
            # s3 file
            if is_s3_document:
                params = generate_request_params(
                    document=Document(s3_bucket=s3_bucket, s3_prefix=s3_key),
                    features=features,
                    queries_config=queries_config,
                    adapters_config=adapters_config,
                    output_config=output_config,
                    kms_key_id=kms_key_id,
                    notification_channel=notification_channel,
                )
                if features:
                    result_value = textract.analyze_document(**params)
                else:
                    result_value = textract.detect_document_text(**params)
            # local file
            else:
                with open(input_document, "rb") as input_file:
                    doc_bytes: bytearray = bytearray(input_file.read())
                    params = generate_request_params(
                        document=Document(byte_data=doc_bytes),
                        features=features,
                        queries_config=queries_config,
                        adapters_config=adapters_config,
                    )

                    if features:
                        result_value = textract.analyze_document(**params)
                    else:
                        result_value = textract.detect_document_text(**params)

    # got bytearray, calling sync API
    elif isinstance(input_document, (bytes, bytearray)):
        logger.debug("processing bytes or bytearray")
        if force_async_api:
            raise Exception("cannot run async for bytearray")
        params = generate_request_params(
            document=Document(byte_data=input_document),
            features=features,
            queries_config=queries_config,
            adapters_config=adapters_config,
        )
        if features:
            result_value = textract.analyze_document(**params)
        else:
            result_value = textract.detect_document_text(**params)
    else:
        raise ValueError(f"unsupported input_document type: {type(input_document)}")

    return result_value


@dataclass
class DocumentPage:
    def __init__(
        self, byte_data: bytes = b"", s3_object: Optional[DocumentLocation] = None
    ):
        if not byte_data and not s3_object:
            raise ValueError("Either bytes or s3_object have to be specified")
        elif byte_data and s3_object:
            raise ValueError("Only one of bytes or s3_object have to be specified")
        self.bytes_data = byte_data
        self.s3_object = s3_object

    def get_dict(self):
        if self.bytes_data:
            return {"Bytes": self.bytes_data}
        if self.s3_object:
            return self.s3_object.get_dict()


def generate_analyzeid_request_params(document_pages: List[DocumentPage]) -> dict:
    if document_pages is None or len(document_pages) == 0:
        raise ValueError("No Document Page provided")
    params = {"DocumentPages": []}
    for dp in document_pages:
        params["DocumentPages"].append(dp.get_dict())
    return params


def call_textract_analyzeid(
    document_pages: List[Union[str, bytes]],
    boto3_textract_client=None,
) -> dict:
    """
    calls Textract AnalyzeId and returns a response (either full json as string (json.dumps)or the job_id when return_job_id=True)
    AnalyzeId endpoint only supports syncronize call so far

    document_pages:

    returns: dict with either Textract AnalyzeId response
    """
    logger.debug("call_textract_analyzeid")

    # checks
    if not document_pages:
        raise ValueError("empty document_pages")
    elif len(document_pages) > 2:
        raise ValueError(
            "document_pages only allows up to 2 document pages at the moment for AnalyzeID."
        )
    elif len(document_pages) < 1:
        raise ValueError("no document_pages received.")

    if not boto3_textract_client:
        textract = boto3.client("textract")
    else:
        textract = boto3_textract_client

    document_pages_param: List[DocumentPage] = list()
    for input_document in document_pages:
        if isinstance(input_document, str):
            if len(input_document) > 7 and input_document.lower().startswith("s3://"):
                logger.debug("processing s3")
                s3_bucket, s3_key = input_document.replace("s3://", "").split("/", 1)
                document_pages_param.append(
                    DocumentPage(
                        s3_object=DocumentLocation(
                            s3_bucket=s3_bucket, s3_prefix=s3_key
                        )
                    )
                )
            else:
                logger.debug("processing local file")
                document_pages_param.append(
                    DocumentPage(byte_data=open(input_document, "rb").read())
                )
        elif isinstance(input_document, (bytes, bytearray)):
            logger.debug("processing bytes or bytearray")
            document_pages_param.append(DocumentPage(byte_data=bytes(input_document)))

    params = generate_analyzeid_request_params(document_pages=document_pages_param)

    return textract.analyze_id(**params)


def call_textract_expense(
    input_document: Union[str, bytes],
    output_config: Optional[OutputConfig] = None,
    kms_key_id: str = "",
    job_tag: str = "",
    notification_channel: Optional[NotificationChannel] = None,
    client_request_token: str = "",
    return_job_id: bool = False,
    force_async_api: bool = False,
    boto3_textract_client=None,
    job_done_polling_interval=1,
) -> dict:
    logger.debug("call_textract_expense")
    if not boto3_textract_client:
        textract = boto3.client("textract")
    else:
        textract = boto3_textract_client
    is_s3_document: bool = False
    s3_bucket = ""
    s3_key = ""
    result_value = {}
    if isinstance(input_document, str):
        if len(input_document) > 7 and input_document.lower().startswith("s3://"):
            is_s3_document = True
            s3_bucket, s3_key = input_document.replace("s3://", "").split("/", 1)
        ext: str = ""
        _, ext = os.path.splitext(input_document)
        ext = ext.lower()

        is_pdf: bool = ext != None and ext.lower() in only_async_suffixes
        if is_pdf and not is_s3_document:
            raise ValueError("PDF only supported when located on S3")
        if not is_s3_document and force_async_api:
            raise ValueError("when forcing async, document has to be on s3")
        if not is_s3_document and output_config:
            raise ValueError(
                "only can have s3_output_url for async processes with document location on s3"
            )
        if notification_channel and not return_job_id:
            raise ValueError(
                "when submitting notification_channel, has to also expect the job_id as result atm."
            )
        # ASYNC
        if is_pdf or force_async_api and is_s3_document:
            logger.debug(f"is_pdf or force_async_api and is_s3_document")
            params = generate_request_params(
                document_location=DocumentLocation(
                    s3_bucket=s3_bucket, s3_prefix=s3_key
                ),
                output_config=output_config,
                notification_channel=notification_channel,
                kms_key_id=kms_key_id,
                client_request_token=client_request_token,
                job_tag=job_tag,
            )
            textract_api = Textract_API.EXPENSE
            submission_status = textract.start_expense_analysis(**params)
            if submission_status["ResponseMetadata"]["HTTPStatusCode"] == 200:
                if return_job_id:
                    return submission_status
                else:
                    result_value = get_full_json(
                        submission_status["JobId"],
                        textract_api=textract_api,
                        boto3_textract_client=textract,
                        job_done_polling_interval=job_done_polling_interval,
                    )
            else:
                raise Exception(f"Got non-200 response code: {submission_status}")

        elif ext in sync_suffixes:
            # s3 file
            if is_s3_document:
                params = generate_request_params(
                    document=Document(s3_bucket=s3_bucket, s3_prefix=s3_key),
                    output_config=output_config,
                    kms_key_id=kms_key_id,
                    notification_channel=notification_channel,
                )
                result_value = textract.analyze_expense(**params)
            # local file
            else:
                with open(input_document, "rb") as input_file:
                    doc_bytes: bytearray = bytearray(input_file.read())
                    params = generate_request_params(
                        document=Document(byte_data=doc_bytes)
                    )

                    result_value = textract.analyze_expense(**params)

    # got bytearray, calling sync API
    elif isinstance(input_document, (bytes, bytearray)):
        logger.debug("processing bytes or bytearray")
        if force_async_api:
            raise Exception("cannot run async for bytearray")
        params = generate_request_params(document=Document(byte_data=input_document))
        result_value = textract.analyze_expense(**params)
    else:
        raise ValueError(f"unsupported input_document type: {type(input_document)}")

    return result_value<|MERGE_RESOLUTION|>--- conflicted
+++ resolved
@@ -201,13 +201,9 @@
                 "QUERIES feature requested but not queries_config passed in."
             )
     if queries_config and queries_config.queries:
-<<<<<<< HEAD
         params['QueriesConfig'] = queries_config.get_dict()
     if adapters_config and adapters_config.adapters:
         params['AdaptersConfig'] = adapters_config.get_dict()
-=======
-        params["QueriesConfig"] = queries_config.get_dict()
->>>>>>> 7ca3e74d
     if client_request_token:
         params["ClientRequestToken"] = client_request_token
     if job_tag:
